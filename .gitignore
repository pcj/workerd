/rust-deps/target
/rust-deps/Cargo.toml
<<<<<<< HEAD
bazel-bin
bazel-out
bazel-testlogs
bazel-workerd
node_modules
/npm/*/bin
/npm/workerd/install.js
/npm/workerd/lib/
=======

### Added by Hedron's Bazel Compile Commands Extractor: https://github.com/hedronvision/bazel-compile-commands-extractor
# The external link: Differs on Windows vs macOS/Linux, so we can't check it in. The pattern needs to not have a trailing / because it's a symlink on macOS/Linux.
/external
# Bazel output symlinks: Same reasoning as /external. You need the * because people can change the name of the directory your repository is cloned into, changing the bazel-<workspace_name> symlink.
/bazel-*
# Compiled output -> don't check in
/compile_commands.json
# Directory where clangd puts its indexing work
/.cache/
>>>>>>> 324be7bb
<|MERGE_RESOLUTION|>--- conflicted
+++ resolved
@@ -1,15 +1,10 @@
 /rust-deps/target
 /rust-deps/Cargo.toml
-<<<<<<< HEAD
-bazel-bin
-bazel-out
-bazel-testlogs
-bazel-workerd
+
 node_modules
 /npm/*/bin
 /npm/workerd/install.js
 /npm/workerd/lib/
-=======
 
 ### Added by Hedron's Bazel Compile Commands Extractor: https://github.com/hedronvision/bazel-compile-commands-extractor
 # The external link: Differs on Windows vs macOS/Linux, so we can't check it in. The pattern needs to not have a trailing / because it's a symlink on macOS/Linux.
@@ -19,5 +14,4 @@
 # Compiled output -> don't check in
 /compile_commands.json
 # Directory where clangd puts its indexing work
-/.cache/
->>>>>>> 324be7bb
+/.cache/